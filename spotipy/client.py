# -*- coding: utf-8 -*-

""" A simple and thin Python library for the Spotify Web API """

from __future__ import print_function

__all__ = [
    'Spotify',
    'SpotifyException'
]

import json
import sys
import time

import requests
import six


class SpotifyException(Exception):
    def __init__(self, http_status, code, msg, headers=None):
        self.http_status = http_status
        self.code = code
        self.msg = msg
        # `headers` is used to support `Retry-After` in the event of a
        # 429 status code.
        if headers is None:
            headers = {}
        self.headers = headers

    def __str__(self):
        return 'http status: {0}, code:{1} - {2}'.format(
            self.http_status, self.code, self.msg)


class Spotify(object):
    """
        Example usage::

            import spotipy

            urn = 'spotify:artist:3jOstUTkEu2JkjvRdBA5Gu'
            sp = spotipy.Spotify()

            sp.trace = True # turn on tracing
            sp.trace_out = True # turn on trace out

            artist = sp.artist(urn)
            print(artist)

            user = sp.user('plamere')
            print(user)
    """

    trace = False  # Enable tracing?
    trace_out = False
    max_get_retries = 10

    def __init__(self, auth=None, requests_session=True,
                 client_credentials_manager=None, proxies=None,
                 requests_timeout=None):
        """
        Creates a Spotify API client.

        :param auth: An authorization token (optional)
        :param requests_session:
            A Requests session object or a truthy value to create one.
            A falsy value disables sessions.
            It should generally be a good idea to keep sessions enabled
            for performance reasons (connection pooling).
        :param client_credentials_manager:
            SpotifyClientCredentials object
        :param proxies:
            Definition of proxies (optional)
        :param requests_timeout:
            Tell Requests to stop waiting for a response after a given
            number of seconds
        """
        self.prefix = 'https://api.spotify.com/v1/'
        self._auth = auth
        self.client_credentials_manager = client_credentials_manager
        self.proxies = proxies
        self.requests_timeout = requests_timeout

        if isinstance(requests_session, requests.Session):
            self._session = requests_session
        else:
            if requests_session:  # Build a new session.
                self._session = requests.Session()
            else:  # Use the Requests API module as a "session".
                from requests import api
                self._session = api

    def _auth_headers(self):
        if self._auth:
            return {'Authorization': 'Bearer {0}'.format(self._auth)}
        elif self.client_credentials_manager:
            token = self.client_credentials_manager.get_access_token()
            return {'Authorization': 'Bearer {0}'.format(token)}
        else:
            return {}

    def _internal_call(self, method, url, payload, params):
        args = dict(params=params)
        args["timeout"] = self.requests_timeout
        if not url.startswith('http'):
            url = self.prefix + url
        headers = self._auth_headers()
        headers['Content-Type'] = 'application/json'

        if payload:
            args["data"] = json.dumps(payload)

        if self.trace_out:
            print(url)
<<<<<<< HEAD

        with self._session.request(method, url, headers=headers, proxies=self.proxies, **args) as r:

=======
        r = self._session.request(
            method,
            url,
            headers=headers,
            proxies=self.proxies,
            **args)

        if self.trace:  # pragma: no cover
            print()
            print('headers', headers)
            print('http status', r.status_code)
            print(method, r.url)
            if payload:
                print("DATA", json.dumps(payload))

        try:
            r.raise_for_status()
        except BaseException:
            if r.text and len(r.text) > 0 and r.text != 'null':
                msg = '%s:\n %s' % (r.url, r.json()['error']['message'])
                raise SpotifyException(r.status_code,
                                       -1, msg,
                                       headers=r.headers)
            else:
                raise SpotifyException(r.status_code,
                                       -1, '%s:\n %s' % (r.url, 'error'),
                                       headers=r.headers)
        finally:
            if hasattr(r, "connection"):
                r.connection.close()
        if r.text and len(r.text) > 0 and r.text != 'null':
            results = r.json()
>>>>>>> 7d507ad2
            if self.trace:  # pragma: no cover
                print()
                print ('request headers', headers)
                print ('response headers', r.headers)
                print ('http status', r.status_code)
                print(method, r.url)
                if payload:
                    print("DATA", json.dumps(payload))

            try:
                r.raise_for_status()
            except:
                try:
                    msg = r.json()['error']['message']
                except:
                    msg = 'error'
                raise SpotifyException(r.status_code,
                    -1, '%s:\n %s' % (r.url, msg), headers=r.headers)

            try:
                results = r.json()
            except:
                results = None

        if self.trace:  # pragma: no cover
            print('RESP', results)
            print()
        return results

    def _get(self, url, args=None, payload=None, **kwargs):
        if args:
            kwargs.update(args)
        retries = self.max_get_retries
        delay = 1
        while retries > 0:
            try:
                return self._internal_call('GET', url, payload, kwargs)
            except SpotifyException as e:
                retries -= 1
                status = e.http_status
                # 429 means we hit a rate limit, backoff
                if status == 429 or (status >= 500 and status < 600):
                    if retries < 0:
                        raise
                    else:
                        sleep_seconds = int(
                            e.headers.get('Retry-After', delay))
                        print('retrying ...' + str(sleep_seconds) + 'secs')
                        time.sleep(sleep_seconds + 1)
                        delay += 1
                else:
                    raise
            except Exception as e:
                raise
                print('exception', str(e))
                # some other exception. Requests have
                # been know to throw a BadStatusLine exception
                retries -= 1
                if retries >= 0:
                    sleep_seconds = int(e.headers.get('Retry-After', delay))
                    print('retrying ...' + str(delay) + 'secs')
                    time.sleep(sleep_seconds + 1)
                    delay += 1
                else:
                    raise

    def _post(self, url, args=None, payload=None, **kwargs):
        if args:
            kwargs.update(args)
        return self._internal_call('POST', url, payload, kwargs)

    def _delete(self, url, args=None, payload=None, **kwargs):
        if args:
            kwargs.update(args)
        return self._internal_call('DELETE', url, payload, kwargs)

    def _put(self, url, args=None, payload=None, **kwargs):
        if args:
            kwargs.update(args)
        return self._internal_call('PUT', url, payload, kwargs)

    def next(self, result):
        """ returns the next result given a paged result

            Parameters:
                - result - a previously returned paged result
        """
        if result['next']:
            return self._get(result['next'])
        else:
            return None

    def previous(self, result):
        """ returns the previous result given a paged result

            Parameters:
                - result - a previously returned paged result
        """
        if result['previous']:
            return self._get(result['previous'])
        else:
            return None

    def _warn_old(self, msg):
        print('warning:' + msg, file=sys.stderr)

    def _warn(self, msg, *args):
        print('warning:' + msg.format(*args), file=sys.stderr)

    def track(self, track_id):
        """ returns a single track given the track's ID, URI or URL

            Parameters:
                - track_id - a spotify URI, URL or ID
        """

        trid = self._get_id('track', track_id)
        return self._get('tracks/' + trid)

    def tracks(self, tracks, market=None):
        """ returns a list of tracks given a list of track IDs, URIs, or URLs

            Parameters:
                - tracks - a list of spotify URIs, URLs or IDs
                - market - an ISO 3166-1 alpha-2 country code.
        """

        tlist = [self._get_id('track', t) for t in tracks]
        return self._get('tracks/?ids=' + ','.join(tlist), market=market)

    def artist(self, artist_id):
        """ returns a single artist given the artist's ID, URI or URL

            Parameters:
                - artist_id - an artist ID, URI or URL
        """

        trid = self._get_id('artist', artist_id)
        return self._get('artists/' + trid)

    def artists(self, artists):
        """ returns a list of artists given the artist IDs, URIs, or URLs

            Parameters:
                - artists - a list of  artist IDs, URIs or URLs
        """

        tlist = [self._get_id('artist', a) for a in artists]
        return self._get('artists/?ids=' + ','.join(tlist))

    def artist_albums(self, artist_id, album_type=None, country=None, limit=20,
                      offset=0):
        """ Get Spotify catalog information about an artist's albums

            Parameters:
                - artist_id - the artist ID, URI or URL
                - album_type - 'album', 'single', 'appears_on', 'compilation'
                - country - limit the response to one particular country.
                - limit  - the number of albums to return
                - offset - the index of the first album to return
        """

        trid = self._get_id('artist', artist_id)
        return self._get('artists/' + trid + '/albums', album_type=album_type,
                         country=country, limit=limit, offset=offset)

    def artist_top_tracks(self, artist_id, country='US'):
        """ Get Spotify catalog information about an artist's top 10 tracks
            by country.

            Parameters:
                - artist_id - the artist ID, URI or URL
                - country - limit the response to one particular country.
        """

        trid = self._get_id('artist', artist_id)
        return self._get('artists/' + trid + '/top-tracks', country=country)

    def artist_related_artists(self, artist_id):
        """ Get Spotify catalog information about artists similar to an
            identified artist. Similarity is based on analysis of the
            Spotify community's listening history.

            Parameters:
                - artist_id - the artist ID, URI or URL
        """
        trid = self._get_id('artist', artist_id)
        return self._get('artists/' + trid + '/related-artists')

    def album(self, album_id):
        """ returns a single album given the album's ID, URIs or URL

            Parameters:
                - album_id - the album ID, URI or URL
        """

        trid = self._get_id('album', album_id)
        return self._get('albums/' + trid)

    def album_tracks(self, album_id, limit=50, offset=0):
        """ Get Spotify catalog information about an album's tracks

            Parameters:
                - album_id - the album ID, URI or URL
                - limit  - the number of items to return
                - offset - the index of the first item to return
        """

        trid = self._get_id('album', album_id)
        return self._get('albums/' + trid + '/tracks/', limit=limit,
                         offset=offset)

    def albums(self, albums):
        """ returns a list of albums given the album IDs, URIs, or URLs

            Parameters:
                - albums - a list of  album IDs, URIs or URLs
        """

        tlist = [self._get_id('album', a) for a in albums]
        return self._get('albums/?ids=' + ','.join(tlist))

    def search(self, q, limit=10, offset=0, type='track', market=None):
        """ searches for an item

            Parameters:
                - q - the search query
                - limit  - the number of items to return
                - offset - the index of the first item to return
                - type - the type of item to return. One of 'artist', 'album',
                         'track' or 'playlist'
                - market - An ISO 3166-1 alpha-2 country code or the string
                           from_token.
        """
        return self._get('search', q=q, limit=limit,
                         offset=offset, type=type, market=market)

    def user(self, user):
        """ Gets basic profile information about a Spotify User

            Parameters:
                - user - the id of the usr
        """
        return self._get('users/' + user)

    def current_user_playlists(self, limit=50, offset=0):
        """ Get current user playlists without required getting his profile
            Parameters:
                - limit  - the number of items to return
                - offset - the index of the first item to return
        """
        return self._get("me/playlists", limit=limit, offset=offset)

    def user_playlists(self, user, limit=50, offset=0):
        """ Gets playlists of a user

            Parameters:
                - user - the id of the usr
                - limit  - the number of items to return
                - offset - the index of the first item to return
        """
        return self._get("users/%s/playlists" % user, limit=limit,
                         offset=offset)

    def user_playlist(self, user, playlist_id=None, fields=None):
        """ Gets playlist of a user
            Parameters:
                - user - the id of the user
                - playlist_id - the id of the playlist
                - fields - which fields to return
        """
        if playlist_id is None:
            return self._get("users/%s/starred" % (user), fields=fields)
        plid = self._get_id('playlist', playlist_id)
        return self._get("users/%s/playlists/%s" % (user, plid), fields=fields)

    def playlist(self, playlist_id, fields=None, market=None):
        """ Gets playlist by id

            Parameters:
            - playlist - the id of the playlist
            - fields - which fields to return
            - market - An ISO 3166-1 alpha-2 country code or the string
                       from_token.
            """
        plid = self._get_id('playlist', playlist_id)
        return self._get("playlists/%s" % (plid), fields=fields)

    def user_playlist_tracks(self, user, playlist_id=None, fields=None,
                             limit=100, offset=0, market=None):
        """ Get full details of the tracks of a playlist owned by a user.

            Parameters:
                - user - the id of the user
                - playlist_id - the id of the playlist
                - fields - which fields to return
                - limit - the maximum number of tracks to return
                - offset - the index of the first track to return
                - market - an ISO 3166-1 alpha-2 country code.
        """
        plid = self._get_id('playlist', playlist_id)
        return self._get("users/%s/playlists/%s/tracks" % (user, plid),
                         limit=limit, offset=offset, fields=fields,
                         market=market)

    def user_playlist_create(self, user, name, public=True, description=''):
        """ Creates a playlist for a user

            Parameters:
                - user - the id of the user
                - name - the name of the playlist
                - public - is the created playlist public
                - description - the description of the playlist
        """
        data = {'name': name, 'public': public, 'description': description}

        return self._post("users/%s/playlists" % (user,), payload=data)

    def user_playlist_change_details(
            self, user, playlist_id, name=None, public=None,
            collaborative=None, description=None):
        """ Changes a playlist's name and/or public/private state

            Parameters:
                - user - the id of the user
                - playlist_id - the id of the playlist
                - name - optional name of the playlist
                - public - optional is the playlist public
                - collaborative - optional is the playlist collaborative
                - description - optional description of the playlist
        """

        data = {}
        if isinstance(name, six.string_types):
            data['name'] = name
        if isinstance(public, bool):
            data['public'] = public
        if isinstance(collaborative, bool):
            data['collaborative'] = collaborative
        if isinstance(description, six.string_types):
            data['description'] = description
        return self._put("users/%s/playlists/%s" % (user, playlist_id),
                         payload=data)

    def user_playlist_unfollow(self, user, playlist_id):
        """ Unfollows (deletes) a playlist for a user

            Parameters:
                - user - the id of the user
                - name - the name of the playlist
        """
        return self._delete("users/%s/playlists/%s/followers" %
                            (user, playlist_id))

    def user_playlist_add_tracks(self, user, playlist_id, tracks,
                                 position=None):
        """ Adds tracks to a playlist

            Parameters:
                - user - the id of the user
                - playlist_id - the id of the playlist
                - tracks - a list of track URIs, URLs or IDs
                - position - the position to add the tracks
        """
        plid = self._get_id('playlist', playlist_id)
        ftracks = [self._get_uri('track', tid) for tid in tracks]
        return self._post("users/%s/playlists/%s/tracks" % (user, plid),
                          payload=ftracks, position=position)

    def user_playlist_replace_tracks(self, user, playlist_id, tracks):
        """ Replace all tracks in a playlist

            Parameters:
                - user - the id of the user
                - playlist_id - the id of the playlist
                - tracks - the list of track ids to add to the playlist
        """
        plid = self._get_id('playlist', playlist_id)
        ftracks = [self._get_uri('track', tid) for tid in tracks]
        payload = {"uris": ftracks}
        return self._put("users/%s/playlists/%s/tracks" % (user, plid),
                         payload=payload)

    def user_playlist_reorder_tracks(
            self, user, playlist_id, range_start, insert_before,
            range_length=1, snapshot_id=None):
        """ Reorder tracks in a playlist

            Parameters:
                - user - the id of the user
                - playlist_id - the id of the playlist
                - range_start - the position of the first track to be reordered
                - range_length - optional the number of tracks to be reordered
                                 (default: 1)
                - insert_before - the position where the tracks should be
                                  inserted
                - snapshot_id - optional playlist's snapshot ID
        """
        plid = self._get_id('playlist', playlist_id)
        payload = {"range_start": range_start,
                   "range_length": range_length,
                   "insert_before": insert_before}
        if snapshot_id:
            payload["snapshot_id"] = snapshot_id
        return self._put("users/%s/playlists/%s/tracks" % (user, plid),
                         payload=payload)

    def user_playlist_remove_all_occurrences_of_tracks(
            self, user, playlist_id, tracks, snapshot_id=None):
        """ Removes all occurrences of the given tracks from the given playlist

            Parameters:
                - user - the id of the user
                - playlist_id - the id of the playlist
                - tracks - the list of track ids to remove from the playlist
                - snapshot_id - optional id of the playlist snapshot

        """

        plid = self._get_id('playlist', playlist_id)
        ftracks = [self._get_uri('track', tid) for tid in tracks]
        payload = {"tracks": [{"uri": track} for track in ftracks]}
        if snapshot_id:
            payload["snapshot_id"] = snapshot_id
        return self._delete("users/%s/playlists/%s/tracks" % (user, plid),
                            payload=payload)

    def user_playlist_remove_specific_occurrences_of_tracks(
            self, user, playlist_id, tracks, snapshot_id=None):
        """ Removes all occurrences of the given tracks from the given playlist

            Parameters:
                - user - the id of the user
                - playlist_id - the id of the playlist
                - tracks - an array of objects containing Spotify URIs of the
                    tracks to remove with their current positions in the
                    playlist.  For example:
                        [  { "uri":"4iV5W9uYEdYUVa79Axb7Rh", "positions":[2] },
                        { "uri":"1301WleyT98MSxVHPZCA6M", "positions":[7] } ]
                - snapshot_id - optional id of the playlist snapshot
        """

        plid = self._get_id('playlist', playlist_id)
        ftracks = []
        for tr in tracks:
            ftracks.append({
                "uri": self._get_uri("track", tr["uri"]),
                "positions": tr["positions"],
            })
        payload = {"tracks": ftracks}
        if snapshot_id:
            payload["snapshot_id"] = snapshot_id
        return self._delete("users/%s/playlists/%s/tracks" % (user, plid),
                            payload=payload)

    def user_playlist_follow_playlist(self, playlist_owner_id, playlist_id):
        """
        Add the current authenticated user as a follower of a playlist.

        Parameters:
            - playlist_owner_id - the user id of the playlist owner
            - playlist_id - the id of the playlist

        """
        return self._put(
            "users/{}/playlists/{}/followers".format(playlist_owner_id,
                                                     playlist_id))

    def user_playlist_is_following(
            self, playlist_owner_id, playlist_id, user_ids):
        """
        Check to see if the given users are following the given playlist

        Parameters:
            - playlist_owner_id - the user id of the playlist owner
            - playlist_id - the id of the playlist
            - user_ids - the ids of the users that you want to check to see
                if they follow the playlist. Maximum: 5 ids.

        """
        endpoint = "users/{}/playlists/{}/followers/contains?ids={}"
        return self._get(endpoint.format(playlist_owner_id,
                                         playlist_id,
                                         ','.join(user_ids)))

    def me(self):
        """ Get detailed profile information about the current user.
            An alias for the 'current_user' method.
        """
        return self._get('me/')

    def current_user(self):
        """ Get detailed profile information about the current user.
            An alias for the 'me' method.
        """
        return self.me()

    def current_user_playing_track(self):
        ''' Get information about the current users currently playing track.
        '''
        return self._get('me/player/currently-playing')

    def current_user_saved_tracks(self, limit=20, offset=0):
        """ Gets a list of the tracks saved in the current authorized user's
            "Your Music" library

            Parameters:
                - limit - the number of tracks to return
                - offset - the index of the first track to return

        """
        return self._get('me/tracks', limit=limit, offset=offset)

    def current_user_followed_artists(self, limit=20, after=None):
        """ Gets a list of the artists followed by the current authorized user

            Parameters:
                - limit - the number of artists to return
                - after - the last artist ID retrieved from the previous
                          request

        """
        return self._get('me/following', type='artist', limit=limit,
                         after=after)

    def current_user_saved_tracks_delete(self, tracks=None):
        """ Remove one or more tracks from the current user's
            "Your Music" library.

            Parameters:
                - tracks - a list of track URIs, URLs or IDs
        """
        tlist = []
        if tracks is not None:
            tlist = [self._get_id('track', t) for t in tracks]
        return self._delete('me/tracks/?ids=' + ','.join(tlist))

    def current_user_saved_tracks_contains(self, tracks=None):
        """ Check if one or more tracks is already saved in
            the current Spotify user’s “Your Music” library.

            Parameters:
                - tracks - a list of track URIs, URLs or IDs
        """
        tlist = []
        if tracks is not None:
            tlist = [self._get_id('track', t) for t in tracks]
        return self._get('me/tracks/contains?ids=' + ','.join(tlist))

    def current_user_saved_tracks_add(self, tracks=None):
        """ Add one or more tracks to the current user's
            "Your Music" library.

            Parameters:
                - tracks - a list of track URIs, URLs or IDs
        """
        tlist = []
        if tracks is not None:
            tlist = [self._get_id('track', t) for t in tracks]
        return self._put('me/tracks/?ids=' + ','.join(tlist))

    def current_user_top_artists(self, limit=20, offset=0,
                                 time_range='medium_term'):
        """ Get the current user's top artists

            Parameters:
                - limit - the number of entities to return
                - offset - the index of the first entity to return
                - time_range - Over what time frame are the affinities computed
                  Valid-values: short_term, medium_term, long_term
        """
        return self._get('me/top/artists', time_range=time_range, limit=limit,
                         offset=offset)

    def current_user_top_tracks(self, limit=20, offset=0,
                                time_range='medium_term'):
        """ Get the current user's top tracks

            Parameters:
                - limit - the number of entities to return
                - offset - the index of the first entity to return
                - time_range - Over what time frame are the affinities computed
                  Valid-values: short_term, medium_term, long_term
        """
        return self._get('me/top/tracks', time_range=time_range, limit=limit,
                         offset=offset)

    def current_user_recently_played(self, limit=50):
        ''' Get the current user's recently played tracks

            Parameters:
                - limit - the number of entities to return
        '''
        return self._get('me/player/recently-played', limit=limit)

    def current_user_saved_albums(self, limit=20, offset=0):
        """ Gets a list of the albums saved in the current authorized user's
            "Your Music" library

            Parameters:
                - limit - the number of albums to return
                - offset - the index of the first album to return

        """
        return self._get('me/albums', limit=limit, offset=offset)

    def current_user_saved_albums_contains(self, albums=[]):
        """ Check if one or more albums is already saved in
            the current Spotify user’s “Your Music” library.

            Parameters:
                - albums - a list of album URIs, URLs or IDs
        """
        alist = [self._get_id('album', a) for a in albums]
        return self._get('me/albums/contains?ids=' + ','.join(alist))

    def current_user_saved_albums_add(self, albums=[]):
        """ Add one or more albums to the current user's
            "Your Music" library.
            Parameters:
                - albums - a list of album URIs, URLs or IDs
        """
        alist = [self._get_id('album', a) for a in albums]
        return self._put('me/albums?ids=' + ','.join(alist))

    def current_user_saved_albums_delete(self, albums=[]):
        """ Remove one or more albums from the current user's
            "Your Music" library.

            Parameters:
                - albums - a list of album URIs, URLs or IDs
        """
        alist = [self._get_id('album', a) for a in albums]
        return self._delete('me/albums/?ids=' + ','.join(alist))

    def user_follow_artists(self, ids=[]):
        ''' Follow one or more artists
            Parameters:
                - ids - a list of artist IDs
        '''
        return self._put('me/following?type=artist&ids=' + ','.join(ids))

    def user_follow_users(self, ids=[]):
        ''' Follow one or more users
            Parameters:
                - ids - a list of user IDs
        '''
        return self._put('me/following?type=user&ids=' + ','.join(ids))

    def user_unfollow_artists(self, ids=[]):
        ''' Unfollow one or more artists
            Parameters:
                - ids - a list of artist IDs
        '''
        return self._delete('me/following?type=artist&ids=' + ','.join(ids))

    def user_unfollow_users(self, ids=[]):
        ''' Unfollow one or more users
            Parameters:
                - ids - a list of user IDs
        '''
        return self._delete('me/following?type=user&ids=' + ','.join(ids))

    def featured_playlists(self, locale=None, country=None, timestamp=None,
                           limit=20, offset=0):
        """ Get a list of Spotify featured playlists

            Parameters:
                - locale - The desired language, consisting of a lowercase ISO
                  639 language code and an uppercase ISO 3166-1 alpha-2 country
                  code, joined by an underscore.

                - country - An ISO 3166-1 alpha-2 country code.

                - timestamp - A timestamp in ISO 8601 format:
                  yyyy-MM-ddTHH:mm:ss. Use this parameter to specify the user's
                  local time to get results tailored for that specific date and
                  time in the day

                - limit - The maximum number of items to return. Default: 20.
                  Minimum: 1. Maximum: 50

                - offset - The index of the first item to return. Default: 0
                  (the first object). Use with limit to get the next set of
                  items.
        """
        return self._get('browse/featured-playlists', locale=locale,
                         country=country, timestamp=timestamp, limit=limit,
                         offset=offset)

    def new_releases(self, country=None, limit=20, offset=0):
        """ Get a list of new album releases featured in Spotify

            Parameters:
                - country - An ISO 3166-1 alpha-2 country code.

                - limit - The maximum number of items to return. Default: 20.
                  Minimum: 1. Maximum: 50

                - offset - The index of the first item to return. Default: 0
                  (the first object). Use with limit to get the next set of
                  items.
        """
        return self._get('browse/new-releases', country=country, limit=limit,
                         offset=offset)

    def categories(self, country=None, locale=None, limit=20, offset=0):
        """ Get a list of new album releases featured in Spotify

            Parameters:
                - country - An ISO 3166-1 alpha-2 country code.
                - locale - The desired language, consisting of an ISO 639
                  language code and an ISO 3166-1 alpha-2 country code, joined
                  by an underscore.

                - limit - The maximum number of items to return. Default: 20.
                  Minimum: 1. Maximum: 50

                - offset - The index of the first item to return. Default: 0
                  (the first object). Use with limit to get the next set of
                  items.
        """
        return self._get('browse/categories', country=country, locale=locale,
                         limit=limit, offset=offset)

    def category_playlists(self, category_id=None, country=None, limit=20,
                           offset=0):
        """ Get a list of new album releases featured in Spotify

            Parameters:
                - category_id - The Spotify category ID for the category.

                - country - An ISO 3166-1 alpha-2 country code.

                - limit - The maximum number of items to return. Default: 20.
                  Minimum: 1. Maximum: 50

                - offset - The index of the first item to return. Default: 0
                  (the first object). Use with limit to get the next set of
                  items.
        """
        return self._get('browse/categories/' + category_id + '/playlists',
                         country=country, limit=limit, offset=offset)

    def recommendations(self, seed_artists=None, seed_genres=None,
                        seed_tracks=None, limit=20, country=None, **kwargs):
        """ Get a list of recommended tracks for one to five seeds.

            Parameters:
                - seed_artists - a list of artist IDs, URIs or URLs

                - seed_tracks - a list of track IDs, URIs or URLs

                - seed_genres - a list of genre names. Available genres for
                                recommendations can be found by calling
                                recommendation_genre_seeds

                - country - An ISO 3166-1 alpha-2 country code. If provided,
                            all results will be playable in this country.

                - limit - The maximum number of items to return. Default: 20.
                          Minimum: 1. Maximum: 100

                - min/max/target_<attribute> - For the tuneable track
                    attributes listed in the documentation, these values
                    provide filters and targeting on results.
        """
        params = dict(limit=limit)
        if seed_artists:
            params['seed_artists'] = ','.join(
                [self._get_id('artist', a) for a in seed_artists])
        if seed_genres:
            params['seed_genres'] = ','.join(seed_genres)
        if seed_tracks:
            params['seed_tracks'] = ','.join(
                [self._get_id('track', t) for t in seed_tracks])
        if country:
            params['market'] = country

        for attribute in ["acousticness", "danceability", "duration_ms",
                          "energy", "instrumentalness", "key", "liveness",
                          "loudness", "mode", "popularity", "speechiness",
                          "tempo", "time_signature", "valence"]:
            for prefix in ["min_", "max_", "target_"]:
                param = prefix + attribute
                if param in kwargs:
                    params[param] = kwargs[param]
        return self._get('recommendations', **params)

    def recommendation_genre_seeds(self):
        """ Get a list of genres available for the recommendations function.
        """
        return self._get('recommendations/available-genre-seeds')

    def audio_analysis(self, track_id):
        """ Get audio analysis for a track based upon its Spotify ID
            Parameters:
                - track_id - a track URI, URL or ID
        """
        trid = self._get_id('track', track_id)
        return self._get('audio-analysis/' + trid)

    def audio_features(self, tracks=[]):
        """ Get audio features for one or multiple tracks based upon their Spotify IDs
            Parameters:
                - tracks - a list of track URIs, URLs or IDs, maximum: 50 ids
        """
        if isinstance(tracks, str):
            trackid = self._get_id('track', tracks)
            results = self._get('audio-features/?ids=' + trackid)
        else:
            tlist = [self._get_id('track', t) for t in tracks]
            results = self._get('audio-features/?ids=' + ','.join(tlist))
        # the response has changed, look for the new style first, and if
        # its not there, fallback on the old style
        if 'audio_features' in results:
            return results['audio_features']
        else:
            return results

    def devices(self):
        ''' Get a list of user's available devices.
        '''
        return self._get("me/player/devices")

    def current_playback(self, market=None):
        ''' Get information about user's current playback.

            Parameters:
                - market - an ISO 3166-1 alpha-2 country code.
        '''
        return self._get("me/player", market=market)

    def currently_playing(self, market=None):
        ''' Get user's currently playing track.

            Parameters:
                - market - an ISO 3166-1 alpha-2 country code.
        '''
        return self._get("me/player/currently-playing", market=market)

    def transfer_playback(self, device_id, force_play=True):
        ''' Transfer playback to another device.
            Note that the API accepts a list of device ids, but only
            actually supports one.

            Parameters:
                - device_id - transfer playback to this device
                - force_play - true: after transfer, play. false:
                               keep current state.
        '''
        data = {
            'device_ids': [device_id],
            'play': force_play
        }
        return self._put("me/player", payload=data)

    def start_playback(self, device_id=None,
                       context_uri=None, uris=None, offset=None):
        ''' Start or resume user's playback.

            Provide a `context_uri` to start playback or a album,
            artist, or playlist.

            Provide a `uris` list to start playback of one or more
            tracks.

            Provide `offset` as {"position": <int>} or {"uri": "<track uri>"}
            to start playback at a particular offset.

            Parameters:
                - device_id - device target for playback
                - context_uri - spotify context uri to play
                - uris - spotify track uris
                - offset - offset into context by index or track
        '''
        if context_uri is not None and uris is not None:
            self._warn('specify either context uri or uris, not both')
            return
        if uris is not None and not isinstance(uris, list):
            self._warn('uris must be a list')
            return
        data = {}
        if context_uri is not None:
            data['context_uri'] = context_uri
        if uris is not None:
            data['uris'] = uris
        if offset is not None:
            data['offset'] = offset
        return self._put(self._append_device_id(
            "me/player/play", device_id), payload=data)

    def pause_playback(self, device_id=None):
        ''' Pause user's playback.

            Parameters:
                - device_id - device target for playback
        '''
        return self._put(self._append_device_id("me/player/pause", device_id))

    def next_track(self, device_id=None):
        ''' Skip user's playback to next track.

            Parameters:
                - device_id - device target for playback
        '''
        return self._post(self._append_device_id("me/player/next", device_id))

    def previous_track(self, device_id=None):
        ''' Skip user's playback to previous track.

            Parameters:
                - device_id - device target for playback
        '''
        return self._post(self._append_device_id(
            "me/player/previous", device_id))

    def seek_track(self, position_ms, device_id=None):
        ''' Seek to position in current track.

            Parameters:
                - position_ms - position in milliseconds to seek to
                - device_id - device target for playback
        '''
        if not isinstance(position_ms, int):
            self._warn('position_ms must be an integer')
            return
        return self._put(self._append_device_id(
            "me/player/seek?position_ms=%s" % position_ms, device_id))

    def repeat(self, state, device_id=None):
        ''' Set repeat mode for playback.

            Parameters:
                - state - `track`, `context`, or `off`
                - device_id - device target for playback
        '''
        if state not in ['track', 'context', 'off']:
            self._warn('invalid state')
            return
        self._put(
            self._append_device_id(
                "me/player/repeat?state=%s" %
                state, device_id))

    def volume(self, volume_percent, device_id=None):
        ''' Set playback volume.

            Parameters:
                - volume_percent - volume between 0 and 100
                - device_id - device target for playback
        '''
        if not isinstance(volume_percent, int):
            self._warn('volume must be an integer')
            return
        if volume_percent < 0 or volume_percent > 100:
            self._warn('volume must be between 0 and 100, inclusive')
            return
        self._put(
            self._append_device_id(
                "me/player/volume?volume_percent=%s" %
                volume_percent, device_id))

    def shuffle(self, state, device_id=None):
        ''' Toggle playback shuffling.

            Parameters:
                - state - true or false
                - device_id - device target for playback
        '''
        if not isinstance(state, bool):
            self._warn('state must be a boolean')
            return
        state = str(state).lower()
        self._put(
            self._append_device_id(
                "me/player/shuffle?state=%s" %
                state, device_id))

    def _append_device_id(self, path, device_id):
        ''' Append device ID to API path.

            Parameters:
                - device_id - device id to append
        '''
        if device_id:
            if '?' in path:
                path += "&device_id=%s" % device_id
            else:
                path += "?device_id=%s" % device_id
        return path

    def _get_id(self, type, id):
        fields = id.split(':')
        if len(fields) >= 3:
            if type != fields[-2]:
                self._warn('expected id of type %s but found type %s %s' %
                           (type, fields[-2], id))
            return fields[-1]
        fields = id.split('/')
        if len(fields) >= 3:
            itype = fields[-2]
            if type != itype:
                self._warn('expected id of type %s but found type %s %s' %
                           (type, itype, id))
            return fields[-1].split('?')[0]
        return id

    def _get_uri(self, type, id):
        return 'spotify:' + type + ":" + self._get_id(type, id)<|MERGE_RESOLUTION|>--- conflicted
+++ resolved
@@ -113,70 +113,37 @@
 
         if self.trace_out:
             print(url)
-<<<<<<< HEAD
-
-        with self._session.request(method, url, headers=headers, proxies=self.proxies, **args) as r:
-
-=======
-        r = self._session.request(
-            method,
-            url,
-            headers=headers,
-            proxies=self.proxies,
-            **args)
-
-        if self.trace:  # pragma: no cover
-            print()
-            print('headers', headers)
-            print('http status', r.status_code)
-            print(method, r.url)
-            if payload:
-                print("DATA", json.dumps(payload))
-
-        try:
-            r.raise_for_status()
-        except BaseException:
-            if r.text and len(r.text) > 0 and r.text != 'null':
-                msg = '%s:\n %s' % (r.url, r.json()['error']['message'])
-                raise SpotifyException(r.status_code,
-                                       -1, msg,
-                                       headers=r.headers)
-            else:
-                raise SpotifyException(r.status_code,
-                                       -1, '%s:\n %s' % (r.url, 'error'),
-                                       headers=r.headers)
-        finally:
-            if hasattr(r, "connection"):
-                r.connection.close()
-        if r.text and len(r.text) > 0 and r.text != 'null':
-            results = r.json()
->>>>>>> 7d507ad2
+
+        with self._session.request(method, url, headers=headers,
+                                   proxies=self.proxies, **args) as r:
+
             if self.trace:  # pragma: no cover
                 print()
-                print ('request headers', headers)
-                print ('response headers', r.headers)
-                print ('http status', r.status_code)
+                print('Request headers:', headers)
+                print('Response headers:', r.headers)
+                print('HTTP status', r.status_code)
                 print(method, r.url)
                 if payload:
-                    print("DATA", json.dumps(payload))
+                    print("Data", json.dumps(payload))
 
             try:
                 r.raise_for_status()
-            except:
+            except BaseException:
                 try:
                     msg = r.json()['error']['message']
-                except:
+                except BaseException:
                     msg = 'error'
                 raise SpotifyException(r.status_code,
-                    -1, '%s:\n %s' % (r.url, msg), headers=r.headers)
+                                       -1, '%s:\n %s' % (r.url, msg),
+                                       headers=r.headers)
 
             try:
                 results = r.json()
-            except:
+            except BaseException:
                 results = None
 
         if self.trace:  # pragma: no cover
-            print('RESP', results)
+            print('Response:', results)
             print()
         return results
 
